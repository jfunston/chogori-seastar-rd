--- conflicted
+++ resolved
@@ -55,6 +55,7 @@
   dpdk_PMD_CXGBE_LIBRARY
   dpdk_PMD_ENA_LIBRARY
   dpdk_PMD_ENIC_LIBRARY
+  dpdk_PMD_MLX5_LIBRARY
   dpdk_PMD_NFP_LIBRARY
   dpdk_PMD_QEDE_LIBRARY
   dpdk_RING_LIBRARY
@@ -83,24 +84,8 @@
 
 find_package_handle_standard_args (dpdk
   REQUIRED_VARS
-<<<<<<< HEAD
-    dpdk_INCLUDE_DIR
-    dpdk_PMD_MLX5_LIBRARY
-    dpdk_PMD_I40E_LIBRARY
-    dpdk_RING_LIBRARY
-    dpdk_KVARGS_LIBRARY
-    dpdk_MEMPOOL_LIBRARY
-    dpdk_MEMPOOL_RING_LIBRARY
-    dpdk_HASH_LIBRARY
-    dpdk_CMDLINE_LIBRARY
-    dpdk_MBUF_LIBRARY
-    dpdk_CFGFILE_LIBRARY
-    dpdk_EAL_LIBRARY
-    dpdk_ETHDEV_LIBRARY)
-=======
     ${dpdk_REQUIRED}
 )
->>>>>>> c61d371b
 
 if (dpdk_FOUND AND NOT (TARGET dpdk::dpdk))
   set (dpdk_LIBRARIES
@@ -113,11 +98,8 @@
     ${dpdk_KVARGS_LIBRARY}
     ${dpdk_MEMPOOL_LIBRARY}
     ${dpdk_MEMPOOL_RING_LIBRARY}
-<<<<<<< HEAD
     ${dpdk_PMD_MLX5_LIBRARY}
-    ${dpdk_PMD_I40E_LIBRARY}
-    ${dpdk_RING_LIBRARY})
-=======
+    ${dpdk_RING_LIBRARY}
     ${dpdk_PMD_BNXT_LIBRARY}
     ${dpdk_PMD_E1000_LIBRARY}
     ${dpdk_PMD_ENA_LIBRARY}
@@ -128,7 +110,6 @@
     ${dpdk_PMD_NFP_LIBRARY}
     ${dpdk_PMD_RING_LIBRARY}
     ${dpdk_PMD_VMXNET3_UIO_LIBRARY})
->>>>>>> c61d371b
 
   if (CMAKE_SYSTEM_PROCESSOR MATCHES "x86_64")
     set (dpdk_LIBRARIES
@@ -137,11 +118,9 @@
       ${dpdk_PMD_SFC_EFX_LIBRARY})
   endif()
 
-<<<<<<< HEAD
   set_target_properties (_dpdk_common
     PROPERTIES
       INTERFACE_COMPILE_OPTIONS "-mtune=skylake-avx512;-mavx;-mxsave;-mbmi;-maes;-mpopcnt")
-=======
   set (dpdk_LIBRARIES
     ${dpdk_LIBRARIES}
     ${dpdk_RING_LIBRARY}
@@ -161,7 +140,6 @@
     PROPERTIES
       IMPORTED_LOCATION ${dpdk_PMD_VMXNET3_UIO_LIBRARY}
       INTERFACE_INCLUDE_DIRECTORIES ${dpdk_INCLUDE_DIR})
->>>>>>> c61d371b
 
   #
   # pmd_i40e
@@ -175,9 +153,6 @@
       INTERFACE_INCLUDE_DIRECTORIES ${dpdk_INCLUDE_DIR})
 
   #
-<<<<<<< HEAD
-  # pmd_mlx5
-=======
   # pmd_ixgbe
   #
 
@@ -289,19 +264,14 @@
 
   #
   # pmd_sfc_efx
->>>>>>> c61d371b
   #
 
   add_library (dpdk::pmd_mlx5 UNKNOWN IMPORTED)
 
   set_target_properties (dpdk::pmd_mlx5
     PROPERTIES
-<<<<<<< HEAD
       IMPORTED_LOCATION ${dpdk_PMD_MLX5_LIBRARY}
       INTERFACE_LINK_LIBRARIES _dpdk_common
-=======
-      IMPORTED_LOCATION ${dpdk_PMD_SFC_EFX_LIBRARY}
->>>>>>> c61d371b
       INTERFACE_INCLUDE_DIRECTORIES ${dpdk_INCLUDE_DIR})
 
   #
@@ -488,16 +458,12 @@
     dpdk::mbuf
     dpdk::mempool
     dpdk::mempool_ring
-<<<<<<< HEAD
-    dpdk::pmd_i40e
-    dpdk::pmd_mlx5
-    dpdk::ring)
-=======
     dpdk::pmd_bnxt
     dpdk::pmd_cxgbe
     dpdk::pmd_e1000
     dpdk::pmd_ena
     dpdk::pmd_enic
+    dpdk::pmd_mlx5
     dpdk::pmd_qede
     dpdk::pmd_i40e
     dpdk::pmd_ixgbe
@@ -517,7 +483,6 @@
       dpdk::pmd_fm10k
       dpdk::pmd_sfc_efx)
   endif()
->>>>>>> c61d371b
 
   set_target_properties (dpdk::dpdk
     PROPERTIES
