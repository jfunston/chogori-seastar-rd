#!/usr/bin/env python3
#
# This file is open source software, licensed to you under the terms
# of the Apache License, Version 2.0 (the "License").  See the NOTICE file
# distributed with this work for additional information regarding copyright
# ownership.  You may not use this file except in compliance with the License.
#
# You may obtain a copy of the License at
#
#   http://www.apache.org/licenses/LICENSE-2.0
#
# Unless required by applicable law or agreed to in writing,
# software distributed under the License is distributed on an
# "AS IS" BASIS, WITHOUT WARRANTIES OR CONDITIONS OF ANY
# KIND, either express or implied.  See the License for the
# specific language governing permissions and limitations
# under the License.
#
import argparse
import distutils.dir_util
import os
import seastar_cmake
import subprocess
import sys
import tempfile

tempfile.tempdir = "./build/tmp"

def add_tristate(arg_parser, name, dest, help):
    arg_parser.add_argument('--enable-' + name, dest = dest, action = 'store_true', default = None,
                            help = 'Enable ' + help)
    arg_parser.add_argument('--disable-' + name, dest = dest, action = 'store_false', default = None,
                            help = 'Disable ' + help)

def try_compile(compiler, source = '', flags = []):
    return try_compile_and_link(compiler, source, flags = flags + ['-c'])

def ensure_tmp_dir_exists():
    if not os.path.exists(tempfile.tempdir):
        os.makedirs(tempfile.tempdir)

def try_compile_and_link(compiler, source = '', flags = []):
    ensure_tmp_dir_exists()
    with tempfile.NamedTemporaryFile() as sfile:
        ofile = tempfile.mktemp()
        try:
            sfile.file.write(bytes(source, 'utf-8'))
            sfile.file.flush()
            # We can't write to /dev/null, since in some cases (-ftest-coverage) gcc will create an auxiliary
            # output file based on the name of the output file, and "/dev/null.gcsa" is not a good name
            return subprocess.call([compiler, '-x', 'c++', '-o', ofile, sfile.name] + flags,
                                   stdout = subprocess.DEVNULL,
                                   stderr = subprocess.DEVNULL) == 0
        finally:
            if os.path.exists(ofile):
                os.unlink(ofile)
def dialect_supported(dialect, compiler='g++'):
    return try_compile(compiler=compiler, source='', flags=['-std=' + dialect])

arg_parser = argparse.ArgumentParser('Configure seastar')
arg_parser.add_argument('--mode', action='store', choices=seastar_cmake.SUPPORTED_MODES + ['all'], default='all')
arg_parser.add_argument('--cflags', action = 'store', dest = 'user_cflags', default = '',
                        help = 'Extra flags for the C++ compiler')
arg_parser.add_argument('--ldflags', action = 'store', dest = 'user_ldflags', default = '',
                        help = 'Extra flags for the linker')
arg_parser.add_argument('--optflags', action = 'store', dest = 'user_optflags', default = '',
                        help = 'Extra optimization flags for the release mode')
arg_parser.add_argument('--compiler', action = 'store', dest = 'cxx', default = 'g++',
                        help = 'C++ compiler path')
arg_parser.add_argument('--c-compiler', action='store', dest='cc', default='gcc',
                        help = 'C compiler path (for bundled libraries such as dpdk)')
arg_parser.add_argument('--c++-dialect', action='store', dest='cpp_dialect', default='',
                        help='C++ dialect to build with [default: %(default)s]')
arg_parser.add_argument('--cook', action='append', dest='cook', default=[],
                        help='Supply this dependency locally for development via `cmake-cooking` (can be repeated)')
add_tristate(
    arg_parser,
    name = 'dpdk',
    dest = 'dpdk',
    help = 'DPDK support')
add_tristate(
    arg_parser,
    name = 'hwloc',
    dest = 'hwloc',
    help = 'hwloc support')
add_tristate(
    arg_parser,
    name = 'gcc6-concepts',
    dest = 'gcc6_concepts',
    help = 'experimental support for C++ Concepts as implemented in GCC 6')
add_tristate(
    arg_parser,
    name = 'alloc-failure-injector',
    dest = 'alloc_failure_injection',
    help = 'allocation failure injection')
add_tristate(
    arg_parser,
    name = 'experimental-coroutines-ts',
    dest = "coroutines_ts",
    help = 'experimental support for Coroutines TS')
add_tristate(
    arg_parser,
    name = 'unused-result-error',
    dest = "unused_result_error",
    help = 'Make [[nodiscard]] violations an error')
arg_parser.add_argument('--allocator-page-size', dest='alloc_page_size', type=int, help='override allocator page size')
arg_parser.add_argument('--without-tests', dest='exclude_tests', action='store_true', help='Do not build tests by default')
arg_parser.add_argument('--without-apps', dest='exclude_apps', action='store_true', help='Do not build applications by default')
arg_parser.add_argument('--without-demos', dest='exclude_demos', action='store_true', help='Do not build demonstrations by default')
arg_parser.add_argument('--split-dwarf', dest='split_dwarf', action='store_true', default=False,
                        help='use of split dwarf (https://gcc.gnu.org/wiki/DebugFission) to speed up linking')
arg_parser.add_argument('--use-std-optional-variant-stringview', dest='cpp17_goodies', action='store', type=int, default=0,
                        help='Use C++17 std types for optional, variant, and string_view. Requires C++17 dialect and GCC >= 8.1.1-5')
arg_parser.add_argument('--prefix', dest='install_prefix', default='/usr/local', help='Root installation path of Seastar files')
args = arg_parser.parse_args()

def identify_best_dialect(dialects, compiler):
    """Returns the first C++ dialect accepted by the compiler in the sequence,
    assuming the "best" dialects appear first.

    If no dialects are accepted, the result is the last dialect in the sequence
    (we assume that this error will be displayed to the user - during compile
    time - in an informative way).

    """
    for d in dialects:
        if dialect_supported(d, compiler):
            return d

    return d

if args.cpp_dialect == '':
    cpp_dialects = ['gnu++17', 'gnu++1z', 'gnu++14', 'gnu++1y']
    args.cpp_dialect = identify_best_dialect(cpp_dialects, compiler=args.cxx)

def infer_dpdk_machine(user_cflags):
    """Infer the DPDK machine identifier (e.g., 'ivb') from the space-separated
    string of user cflags by scraping the value of `-march` if it is present.

    The default if no architecture is indicated is 'native'.
    """
    arch = 'native'

    # `-march` may be repeated, and we want the last one.
    # strip features, leave only the arch: armv8-a+crc+crypto -> armv8-a
    for flag in user_cflags.split():
        if flag.startswith('-march'):
            arch = flag[7:].split('+')[0]

    MAPPING = {
        'native': 'native',
        'nehalem': 'nhm',
        'westmere': 'wsm',
        'sandybridge': 'snb',
        'ivybridge': 'ivb',
        'armv8-a': 'armv8a',
    }

    return MAPPING.get(arch, 'native')

MODES = seastar_cmake.SUPPORTED_MODES if args.mode == 'all' else [args.mode]

# For convenience.
tr = seastar_cmake.translate_arg

MODE_TO_CMAKE_BUILD_TYPE = {'release' : 'RelWithDebInfo', 'debug' : 'Debug', 'dev' : 'Dev', 'sanitize' : 'Sanitize' }

def configure_mode(mode):
    BUILD_PATH = seastar_cmake.BUILD_PATHS[mode]

    CFLAGS = seastar_cmake.convert_strings_to_cmake_list(
        args.user_cflags,
        args.user_optflags if seastar_cmake.is_release_mode(mode) else '')

    LDFLAGS = seastar_cmake.convert_strings_to_cmake_list(args.user_ldflags)

    TRANSLATED_ARGS = [
        '-DCMAKE_BUILD_TYPE={}'.format(MODE_TO_CMAKE_BUILD_TYPE[mode]),
        '-DCMAKE_C_COMPILER={}'.format(args.cc),
        '-DCMAKE_CXX_COMPILER={}'.format(args.cxx),
        '-DCMAKE_INSTALL_PREFIX={}'.format(args.install_prefix),
        tr(args.exclude_tests, 'EXCLUDE_TESTS_FROM_ALL'),
        tr(args.exclude_apps, 'EXCLUDE_APPS_FROM_ALL'),
        tr(args.exclude_demos, 'EXCLUDE_DEMOS_FROM_ALL'),
        tr(CFLAGS, 'CXX_FLAGS'),
        tr(LDFLAGS, 'LD_FLAGS'),
        tr(args.cpp_dialect, 'CXX_DIALECT'),
        tr(args.dpdk, 'DPDK'),
        tr(infer_dpdk_machine(args.user_cflags), 'DPDK_MACHINE'),
        tr(args.hwloc, 'HWLOC', value_when_none='yes'),
        tr(args.gcc6_concepts, 'GCC6_CONCEPTS'),
        tr(args.alloc_failure_injection, 'ALLOC_FAILURE_INJECTION'),
        tr(args.alloc_page_size, 'ALLOC_PAGE_SIZE'),
        tr(args.cpp17_goodies, 'STD_OPTIONAL_VARIANT_STRINGVIEW'),
        tr(args.split_dwarf, 'SPLIT_DWARF'),
        tr(args.coroutines_ts, 'EXPERIMENTAL_COROUTINES_TS'),
        tr(args.unused_result_error, 'UNUSED_RESULT_ERROR'),
    ]

    ingredients_to_cook = set(args.cook)

    if args.dpdk:
        ingredients_to_cook.add('dpdk')

    # Generate a new build by pointing to the source directory.
<<<<<<< HEAD
    ARGS = seastar_cmake.COOKING_BASIC_ARGS + ['-d', BUILD_PATH, '--'] + TRANSLATED_ARGS
=======
    if ingredients_to_cook:
        # We need to use cmake-cooking for some dependencies.
        inclusion_arguments = []

        for ingredient in ingredients_to_cook:
            inclusion_arguments.extend(['-i', ingredient])

        ARGS = seastar_cmake.COOKING_BASIC_ARGS + inclusion_arguments + ['-d', BUILD_PATH, '--']
        dir = seastar_cmake.ROOT_PATH
    else:
        # When building without cooked dependencies, we can invoke cmake directly. We can't call
        # cooking.sh, because without any -i parameters, it will try to build
        # everything.
        ARGS = ['cmake', '-G', 'Ninja', '../..']
        dir = BUILD_PATH
    ARGS += TRANSLATED_ARGS
>>>>>>> c61d371b
    print(ARGS)
    distutils.dir_util.mkpath(BUILD_PATH)
    subprocess.check_call(ARGS, shell=False, cwd=dir)

for mode in MODES:
    configure_mode(mode)<|MERGE_RESOLUTION|>--- conflicted
+++ resolved
@@ -203,9 +203,6 @@
         ingredients_to_cook.add('dpdk')
 
     # Generate a new build by pointing to the source directory.
-<<<<<<< HEAD
-    ARGS = seastar_cmake.COOKING_BASIC_ARGS + ['-d', BUILD_PATH, '--'] + TRANSLATED_ARGS
-=======
     if ingredients_to_cook:
         # We need to use cmake-cooking for some dependencies.
         inclusion_arguments = []
@@ -222,7 +219,6 @@
         ARGS = ['cmake', '-G', 'Ninja', '../..']
         dir = BUILD_PATH
     ARGS += TRANSLATED_ARGS
->>>>>>> c61d371b
     print(ARGS)
     distutils.dir_util.mkpath(BUILD_PATH)
     subprocess.check_call(ARGS, shell=False, cwd=dir)
