--- conflicted
+++ resolved
@@ -1356,12 +1356,9 @@
 #endif
         pos += x.bytes;
     }
-<<<<<<< HEAD
     if (hugepages) {
         cpu_mem.init_virt_to_phys_map();
     }
-=======
->>>>>>> c61d371b
 }
 
 statistics stats() {
