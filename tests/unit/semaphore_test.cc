--- conflicted
+++ resolved
@@ -77,17 +77,10 @@
 
 SEASTAR_TEST_CASE(test_semaphore_timeout_1) {
     return do_with(std::make_pair(semaphore(0), 0), [] (std::pair<semaphore, int>& x) {
-<<<<<<< HEAD
-        x.first.wait(3*TIME_UNIT).then([&x] {
-            x.second++;
-        });
-        sleep(TIME_UNIT).then([&x] {
-=======
-        (void)x.first.wait(100ms).then([&x] {
-            x.second++;
-        });
-        (void)sleep(3ms).then([&x] {
->>>>>>> 2888b5d8
+        (void)x.first.wait(3*TIME_UNIT).then([&x] {
+            x.second++;
+        });
+        (void)sleep(TIME_UNIT).then([&x] {
             x.first.signal();
         });
         return sleep(2*TIME_UNIT).then([&x] {
@@ -98,17 +91,10 @@
 
 SEASTAR_TEST_CASE(test_semaphore_timeout_2) {
     return do_with(std::make_pair(semaphore(0), 0), [] (std::pair<semaphore, int>& x) {
-<<<<<<< HEAD
-        x.first.wait(TIME_UNIT).then([&x] {
-            x.second++;
-        });
-        sleep(2*TIME_UNIT).then([&x] {
-=======
-        (void)x.first.wait(3ms).then([&x] {
-            x.second++;
-        });
-        (void)sleep(100ms).then([&x] {
->>>>>>> 2888b5d8
+        (void)x.first.wait(TIME_UNIT).then([&x] {
+            x.second++;
+        });
+        (void)sleep(2*TIME_UNIT).then([&x] {
             x.first.signal();
         });
         return sleep(3*TIME_UNIT).then([&x] {
@@ -119,21 +105,13 @@
 
 SEASTAR_TEST_CASE(test_semaphore_mix_1) {
     return do_with(std::make_pair(semaphore(0), 0), [] (std::pair<semaphore, int>& x) {
-<<<<<<< HEAD
-        x.first.wait(TIME_UNIT).then([&x] {
-=======
-        (void)x.first.wait(30ms).then([&x] {
->>>>>>> 2888b5d8
+        (void)x.first.wait(TIME_UNIT).then([&x] {
             x.second++;
         });
         (void)x.first.wait().then([&x] {
             x.second = 10;
         });
-<<<<<<< HEAD
-        sleep(2*TIME_UNIT).then([&x] {
-=======
-        (void)sleep(100ms).then([&x] {
->>>>>>> 2888b5d8
+        (void)sleep(2*TIME_UNIT).then([&x] {
             x.first.signal();
         });
         return sleep(3*TIME_UNIT).then([&x] {
